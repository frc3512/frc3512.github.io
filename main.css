--- conflicted
+++ resolved
@@ -5,13 +5,8 @@
 
 body,
 html {
-<<<<<<< HEAD
   margin: 1rem;
   overflow-x: hidden;
-=======
-  margin: auto;
-  overflow-x: clip;
->>>>>>> 56b4faf7
   overflow-y: auto;
 }
 
@@ -187,11 +182,7 @@
 }
 
 h3 {
-<<<<<<< HEAD
   font-size: 1.5rem;
-=======
-  font-size: 2rem;
->>>>>>> 56b4faf7
   text-align: center;
 }
 
@@ -232,7 +223,6 @@
 }
 
 @media (min-width: 700px) {
-<<<<<<< HEAD
 
   body{
     margin: 0 auto;
@@ -268,8 +258,6 @@
     gap: 5rem;
   }
 
-=======
->>>>>>> 56b4faf7
   h1 {
     font-size: 5rem;
   }
@@ -287,11 +275,6 @@
   a {
     font-size: 1.5rem;
   }
-<<<<<<< HEAD
-
-=======
-  
->>>>>>> 56b4faf7
   .Info_Main {
     max-width: 95ch;
   }
